--- conflicted
+++ resolved
@@ -20,11 +20,7 @@
 GeophysicalModelGenerator = "0.4 - 0.6"
 Glob = "1"
 LaMEM_jll = "2.1.2"
-<<<<<<< HEAD
-PETSc_jll = "3.18.7"
-=======
 PETSc_jll = "3.18 - 3.18"
->>>>>>> c81dccc5
 ReadVTK = "0.1, 0.2"
 Requires = "1.0, 2"
 Statistics = "1.0"
